# This file contains the main class of droidbot
# It can be used after AVD was started, app was installed, and adb had been set up properly
# By configuring and creating a droidbot instance,
# droidbot will start interacting with Android in AVD like a human
import logging
import os
import sys
import pkg_resources
import shutil
from threading import Timer

from device import Device
from app import App
from env_manager import AppEnvManager
from input_manager import InputManager


class DroidBot(object):
    """
    The main class of droidbot
    """
    # this is a single instance class
    instance = None

    def __init__(self,
                 app_path=None,
                 device_serial=None,
                 is_emulator=False,
                 output_dir=None,
                 env_policy=None,
                 policy_name=None,
                 random_input=False,
                 script_path=None,
                 event_count=None,
                 event_interval=None,
                 timeout=None,
                 keep_app=None,
                 keep_env=False,
                 cv_mode=False,
                 debug_mode=False,
                 profiling_method=None,
                 grant_perm=False,
                 enable_accessibility_hard=False,
                 master=None,
                 humanoid=None):
        """
        initiate droidbot with configurations
        :return:
        """
        logging.basicConfig(level=logging.DEBUG if debug_mode else logging.INFO)

        self.logger = logging.getLogger('DroidBot')
        DroidBot.instance = self

        self.output_dir = output_dir
        if output_dir is not None:
            if not os.path.isdir(output_dir):
                os.makedirs(output_dir)
            html_index_path = pkg_resources.resource_filename("droidbot", "resources/index.html")
            stylesheets_path = pkg_resources.resource_filename("droidbot", "resources/stylesheets")
            target_stylesheets_dir = os.path.join(output_dir, "stylesheets")
            if os.path.exists(target_stylesheets_dir):
                shutil.rmtree(target_stylesheets_dir)
            shutil.copy(html_index_path, output_dir)
            shutil.copytree(stylesheets_path, target_stylesheets_dir)

        self.timeout = timeout
        self.timer = None
        self.keep_env = keep_env
        self.keep_app = keep_app

        self.device = None
        self.app = None
        self.droidbox = None
        self.env_manager = None
        self.input_manager = None
        self.enable_accessibility_hard = enable_accessibility_hard
        self.humanoid = humanoid

        self.enabled = True

        try:
<<<<<<< HEAD
            self.device = Device(device_serial=device_serial,
                                 is_emulator=is_emulator,
                                 output_dir=self.output_dir,
                                 cv_mode=cv_mode,
                                 grant_perm=grant_perm,
                                 enable_accessibility_hard=self.enable_accessibility_hard,
                                 humanoid=self.humanoid)
=======
            self.device = Device(
                device_serial=device_serial,
                is_emulator=is_emulator,
                output_dir=self.output_dir,
                cv_mode=cv_mode,
                grant_perm=grant_perm,
                enable_accessibility_hard=self.enable_accessibility_hard)
>>>>>>> 45a6d312
            self.app = App(app_path, output_dir=self.output_dir)

            self.env_manager = AppEnvManager(
                device=self.device,
                app=self.app,
                env_policy=env_policy)
            self.input_manager = InputManager(
                device=self.device,
                app=self.app,
                policy_name=policy_name,
                random_input=random_input,
                event_count=event_count,
                event_interval=event_interval,
                script_path=script_path,
                profiling_method=profiling_method,
                master=master)
        except Exception:
            import traceback
            traceback.print_exc()
            self.stop()
            sys.exit(-1)

    @staticmethod
    def get_instance():
        if DroidBot.instance is None:
            print("Error: DroidBot is not initiated!")
            sys.exit(-1)
        return DroidBot.instance

    def start(self):
        """
        start interacting
        :return:
        """
        if not self.enabled:
            return
        self.logger.info("Starting DroidBot")
        try:
            if self.timeout > 0:
                self.timer = Timer(self.timeout, self.stop)
                self.timer.start()

            self.device.set_up()

            if not self.enabled:
                return
            self.device.connect()

            if not self.enabled:
                return
            self.device.install_app(self.app)

            if not self.enabled:
                return
            self.env_manager.deploy()

            if not self.enabled:
                return
            if self.droidbox is not None:
                self.droidbox.set_apk(self.app.app_path)
                self.droidbox.start_unblocked()
                self.input_manager.start()
                self.droidbox.stop()
                self.droidbox.get_output()
            else:
                self.input_manager.start()
        except KeyboardInterrupt:
            self.logger.info("Keyboard interrupt.")
            pass
        except Exception:
            import traceback
            traceback.print_exc()
            self.stop()
            sys.exit(-1)

        self.stop()
        self.logger.info("DroidBot Stopped")

    def stop(self):
        self.enabled = False
        if self.timer and self.timer.isAlive():
            self.timer.cancel()
        if self.env_manager:
            self.env_manager.stop()
        if self.input_manager:
            self.input_manager.stop()
        if self.droidbox:
            self.droidbox.stop()
        if self.device:
            self.device.disconnect()
        if not self.keep_env:
            self.device.tear_down()
        if not self.keep_app:
            self.device.uninstall_app(self.app)


class DroidBotException(Exception):
    pass<|MERGE_RESOLUTION|>--- conflicted
+++ resolved
@@ -80,23 +80,14 @@
         self.enabled = True
 
         try:
-<<<<<<< HEAD
-            self.device = Device(device_serial=device_serial,
-                                 is_emulator=is_emulator,
-                                 output_dir=self.output_dir,
-                                 cv_mode=cv_mode,
-                                 grant_perm=grant_perm,
-                                 enable_accessibility_hard=self.enable_accessibility_hard,
-                                 humanoid=self.humanoid)
-=======
             self.device = Device(
                 device_serial=device_serial,
                 is_emulator=is_emulator,
                 output_dir=self.output_dir,
                 cv_mode=cv_mode,
                 grant_perm=grant_perm,
-                enable_accessibility_hard=self.enable_accessibility_hard)
->>>>>>> 45a6d312
+                enable_accessibility_hard=self.enable_accessibility_hard,
+                humanoid=self.humanoid)
             self.app = App(app_path, output_dir=self.output_dir)
 
             self.env_manager = AppEnvManager(
